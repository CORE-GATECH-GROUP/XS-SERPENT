"""
readparam
    - retrieve relevant parameters from data block

Andrew Johnson
    
Functions:

    #. readparam(): take in the original SERPENT input file with data 
        block, and return important parameters
    #. paramsplit(): take in a split parameter line and return a 
    dictionary with parameter: value pairs
    #. test_exe(): Make sure execution string is valid

Usage
-----
    
Input file should be a valid SERPENT input file with the data block 
encompased in C/C++ style block comments with xsboa in each line ::

    /* start xsboa .... <data> ... stop xsboa */ 
    /* xsboa ... <data> ... xsboa */

Nominal material properties are given on each line in the form 
``nom <mName> <p0 v0 p1 v1... pN vN>`` where ``pn`` is the specific 
parameter and ``vN`` is the nominal value.
Not all materials must have nominal conditions, nor are nominal 
conditions required.
    
Branches
--------

In order to cover the design space, ``xsboa`` will generate several
inputs corresponding to a full set of perturbations. This is 
accomplished by specifying the distinct material perturbations in the 
main input file with ::

    branch <bname> <mname> <type> <p0> <p1> ...
    branch mod_dens water mdens 6E-02 6.5E-02
    branch fuel_temp fuel temp 800 1000 1100
    branch fuels_temp fuel1,fuel2,fuel3 temp 800 1000 1100
    
This allows branches to be created for each combination of nominal and
branched conditions. Multiple materials can be perturbed at for one
branch by use of comma-separated list.

Parameters that can be perturbed at this point:

    #. temperature 
    #. density (adens or mdens)
    #. void  (specify the void fraction so new density 
    :math:`\rho' = \rho(1-vf)`

Burnup
------

Currently, the user must supply the nominal burnup chain with
bumat files for each burnup branch point. The syntax for burnup is ::

    burn <btype> <bsteps> [keep <keeppoints]
    
In later versions, this string will write a valid ``SERPENT`` burnup 
string to the nominal file, execute burnup calculations, and grab
bumat files corresponding to the points in ``keeppoints`` for burnup
branches.
    
Executing SERPENT
-----------------

The variable ``exe_str`` is a single-entry formattable string that will
be used to initiate the branched ``SERPENT`` calculations, e.g. :: 

    exe_str ~/sss2 {} &
    exe_str ~/ss2 {0} > {0}.o &
    # the following two are invalid
    exe_str ~/sss2 file
    exe_str ~/sss2 {0} -omp {1} > {0}.o
    
Errors will be thrown if using the ``.format`` method does not change
the value of ``exe_str``, or if an ``IndexError`` is raised.

"""
import os

import xsboa.messages as xbmessages


def paramsplit(lsplit: (list, tuple), start_indx: int, lcount: int,
               args: dict):
    """Convert a xsboa parameter line into a dictionary of parameter
     value pairs.
    Starting at the index of the first parameter, the pattern is as 
    follows: ``['p0', 'v0', 'p1', 'v1', ...]``
    Each value v<n> will be converted to float. If not, a fatal error 
    is raised.
    :param lsplit: List/tuple of line that has been split
    :param start_indx: Index of the first parameter 
    :param lcount: current location in file (used in fatal error)
    :param args: Argument dictionary
        
        'file': input file
        'output' as key and either None or output file as value
        
    :return: dictionary of {'p0': v0, 'p1': v1, ...}
    """
    params = dict()
    for indx in range(start_indx, len(lsplit), 2):
        try:
            params[lsplit[indx]] = float(lsplit[indx + 1])
        except ValueError:
            xbmessages.fatal(
                'Non-numerical value {} in line {} of file {}'.format(
                    lsplit(indx), lcount, args['file']),
                'readparams() - paramsplit', args)
        except IndexError as ie:
            print(lsplit, start_indx, lcount)
            raise ie
    return params


def test_exe(exe_str: str, args: dict):
    """Two simple tests to make sure ``exe_str`` is valid"""
    msg_str = 'Need single formattable argument for exe_str, ' \
              'not {}'.format(exe_str)
    try:
        if exe_str.format('test') == exe_str:
            xbmessages.fatal(msg_str, 'test_exe()', args)
        return True
    except IndexError:
        xbmessages.fatal(msg_str, 'test_exe()', args)


def readparam(infile: str, args=None):
    """Read the SERPENT template file for xsboa parameters.
    
    :param infile: path to SERPENT input file
    :param args: Additional arguments for printing status and error 
        messagesIf not given, defaults to status updates given and 
        printing to screen
    
    :return: 
        
        #.locs - tuple of start and end indices of data block.
            Note: Will be zero indexed i.e. line 1 is read as line 0
        #. nom_d - dictionary of materials and their nominal conditions.
            None if no nominal conditions given
<<<<<<< HEAD
        branch_d - dictionary of branch names with perturbed parameters as values
            If a perturbed branch has burnup, then a key 'burn': indx is added, where indx points to 
            the string in burnstrings that should be used to build this branches burnup
        burnstrings: list of strings corresponding to burnup values with 
            burnstrings[0] corresponding to the nominal branch (could be empty '')
            all other items are burnup regimes for branch states (could not exist)
        exe_str: Formattable string to call for execution of the SERPENT input files
            ex: './sss2 {0} > {0}.o'
        var_l: List of variables/keywords to be expanded and then scraped in res_scraper
            - Will not be used for creation and execution of SERPENT input files
            - Should not be none for processing. Or else what is the point?
=======
        #. branch_d - dictionary of branch names with perturbed 
            parameters as values. If a perturbed branch has burnup, 
            then a key ``'burn': <burnstring>`` is added, where 
            ``<burnstring>`` indicates the freeform burnup schedule
        #. exe_str - Formatable string to execute ``SERPENT`` runs. 
            The format argument will be the filename. 
            e.g. ``./sss2 {0} > {0}.o``
        #. var_l: List of variables/keywords to be expanded and then 
            scraped in res_scraper. Will not be used for creation and 
            execution of SERPENT input files. Should not be none for 
            processing. Or else what is the point?
        #. gcu_l: List of universes to extract from _res.m files 
            eventually
>>>>>>> 50389c47
            
    For errors:
    
        #. ``locs = (False, -1)`` -> Could not open file
        #. ``locs = (<block start>, -1)`` -> Read through file, but 
            could not find end of xsboa block
        #. ``locs = (True, -2)`` -> Read through file, but could not 
            find start of xsboa block 
    """
    if args is None:
        args = {'verbose': True, 'output': None}

    nom_d = dict()
    branch_d = dict()
    exe_str = ''
    var_l = []
    gcu_l = []

    if not os.path.exists(infile):
        xbmessages.warn('File {} '.format(os.path.join(os.getcwd(), infile) +
                                          'does not exist'),
                        'readparam()', args)
        return (False, -1), nom_d, branch_d, exe_str, var_l, gcu_l

    with open(infile, 'r') as inobj:
        line = inobj.readline()
        lcount = 0
        while line != '':
            if '/*' in line and 'xsboa' in line:
                block_start = lcount
                block_end = -1
                xbmessages.status('Found start of data block - '
                                  'line {}'.format(lcount + 1), args)

                line = inobj.readline()
                lcount += 1
                while 'xsboa' not in line and '*/' not in line:
                    if line.strip() != '':
                        lsplit = line.split()
                        if lsplit[0] == 'nom':
                            nom_d[lsplit[1]] = paramsplit(lsplit, 2,
                                                          lcount + 1, args)
                        elif lsplit[0] == 'burn':
                            nom_d['burn'] = ' '.join(lsplit[1:])
                        elif lsplit[0] == 'exe_str':
                            exe_str = ' '.join(lsplit[1:])

                        elif lsplit[0] == 'var':
                            var_l.extend(lsplit[1:])
                        elif lsplit[0] == 'gcu':
                            gcu_l.extend(lsplit[1:])
                        elif lsplit[0] == 'branch':
                            bvals = [float(bb) for bb in lsplit[4:]]
                            branch_d[lsplit[1]] = (lsplit[2].split(','),
                                                   lsplit[3], bvals)
                    if line == '':
                        return (block_start, block_end), nom_d, branch_d, \
                               exe_str, var_l, gcu_l
                    line = inobj.readline()
                    lcount += 1

                block_end = lcount
                xbmessages.status('  done', args)
                return (block_start, block_end), nom_d, branch_d, exe_str, \
                       var_l, gcu_l
            line = inobj.readline()
            lcount += 1
        return (True, -2), nom_d, branch_d, exe_str, var_l, gcu_l


# testing
if __name__ == '__main__':
    locs, nom, branches, exe, var_lst, gcu = \
        readparam(os.path.join('testing', 'uo2mox', 'uo2mox.txt'), None)
    print(locs)
    print('--')
    for each in nom:
        print(each, nom[each])
    print('--')
    for branch in branches:
        print(branch, branches[branch])
    print('--\n', exe)
    print('--\n', var_lst)
    print('--\n', gcu)<|MERGE_RESOLUTION|>--- conflicted
+++ resolved
@@ -144,19 +144,6 @@
             Note: Will be zero indexed i.e. line 1 is read as line 0
         #. nom_d - dictionary of materials and their nominal conditions.
             None if no nominal conditions given
-<<<<<<< HEAD
-        branch_d - dictionary of branch names with perturbed parameters as values
-            If a perturbed branch has burnup, then a key 'burn': indx is added, where indx points to 
-            the string in burnstrings that should be used to build this branches burnup
-        burnstrings: list of strings corresponding to burnup values with 
-            burnstrings[0] corresponding to the nominal branch (could be empty '')
-            all other items are burnup regimes for branch states (could not exist)
-        exe_str: Formattable string to call for execution of the SERPENT input files
-            ex: './sss2 {0} > {0}.o'
-        var_l: List of variables/keywords to be expanded and then scraped in res_scraper
-            - Will not be used for creation and execution of SERPENT input files
-            - Should not be none for processing. Or else what is the point?
-=======
         #. branch_d - dictionary of branch names with perturbed 
             parameters as values. If a perturbed branch has burnup, 
             then a key ``'burn': <burnstring>`` is added, where 
@@ -170,7 +157,6 @@
             processing. Or else what is the point?
         #. gcu_l: List of universes to extract from _res.m files 
             eventually
->>>>>>> 50389c47
             
     For errors:
     
