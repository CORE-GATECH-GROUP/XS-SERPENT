--- conflicted
+++ resolved
@@ -115,8 +115,4 @@
         print(__doc__)
     else:
         with open(kwargs['output'], 'w') as out:
-<<<<<<< HEAD
             out.write(__doc__)
-=======
-            out.write(__doc__)
->>>>>>> 53fcf2ec
