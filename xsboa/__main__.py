--- conflicted
+++ resolved
@@ -10,13 +10,8 @@
 A wrapper program for generating homogenized macroscopic cross sections
 and group constant parameters with SERPENT.
 
-<<<<<<< HEAD
 Developed by Computational Reactor Engineering
 Group at Georgia Institute of Technology
-=======
-Developed by Computational Reactor Engineering Group at Georgia Institute 
-of Technology
->>>>>>> dd57a695
 
 
 """
@@ -27,14 +22,13 @@
 VERSION = '0.1.9'
 
 
-def main():
+def get_args():
     """Process input arguments.
     
     Return:
         input arguments in dictionary form
             i.e. d['verbose'] -> verbose flag
     """
-<<<<<<< HEAD
     usage = ('python xsboa -h : show this message',
              'python xsboa run [-h] [-v|-q] (-c|-x|-p) file -o OUTPUT '
              ': run xsboa',
@@ -122,36 +116,3 @@
     else:
         with open(kwargs['output'], 'w') as out:
             out.write(__doc__)
-=======
-    parser = argparse.ArgumentParser(description=__doc__, prefix_chars='->',
-                                     formatter_class=argparse.RawDescriptionHelpFormatter,
-                                     usage=('[-h] [-q | -v ] (-c | -p | -x)'
-                                            ' file -o OUTPUT'))
-    parser.add_argument('file', help='nominal SERPENT input file',
-                        type=argparse.FileType('w'))
-    status = parser.add_mutually_exclusive_group()
-    status.add_argument('-q', '--quiet', action='store_true',
-                        help='only print fatal messages')
-    status.add_argument('-v', '--verbose', action='store_true',
-                        help='show status messages along the way')
-    parser.add_argument('>', '-o', '--output',
-                        help='write messages to file of your choice')
-    optype = parser.add_mutually_exclusive_group(required=True)
-    optype.add_argument('-c', action='store_true',
-                        help='option to create the input files')
-    optype.add_argument('-p', action='store_true',
-                        help='option to process output data')
-    optype.add_argument('-x', action='store_true',
-                        help='create and execute branched files')
-
-    args = vars(parser.parse_args())
-
-    kwargs = {}
-    for key in ('verbose', 'quiet', 'output'):
-        kwargs[key] = args[key]
-        del args[key]
-
-
-if __name__ == '__main__':
-    main()
->>>>>>> dd57a695
