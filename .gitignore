<<<<<<< HEAD
# Pycharm settings
.idea

# Python compiled packages
__pycache__
*.pyc
=======
.idea
*.pyc
/build/
/dist/
*.egg-info/
>>>>>>> a6f5d3e3
<|MERGE_RESOLUTION|>--- conflicted
+++ resolved
@@ -1,14 +1,5 @@
-<<<<<<< HEAD
-# Pycharm settings
-.idea
-
-# Python compiled packages
-__pycache__
-*.pyc
-=======
 .idea
 *.pyc
 /build/
 /dist/
-*.egg-info/
->>>>>>> a6f5d3e3
+*.egg-info/