--- conflicted
+++ resolved
@@ -1,14 +1,5 @@
-<<<<<<< HEAD
 .idea
 *.pyc
 /build/
 /dist/
-*.egg-info/
-=======
-# Pycharm settings
-.idea
-
-# Python compiled packages
-__pycache__
-*.pyc
->>>>>>> c1388b81
+*.egg-info/