"""

Setup
    - Properly install xsboa
    
Executing this script will correctly install xsboa and submdoules and allow the user to use commands like
 `from xsboa.<submodule> import <subfunction>` from any directory.
 
Status
    WIP
"""

from setuptools import setup

long_description = r"""
     __   __ _____ ____   ____
     \ \ / // ____|  _ \ / __ \   /\
      \ V /| (___ | |_) | |  | | /  \
       > <  \___ \|  _ <| |  | |/ /\ \
      / . \ ____) | |_) | |__| / ____ \
     /_/ \_\_____/|____/ \____/_/    \_\

                    XSBOA
A wrapper program for generating homogenized
macroscopic cross sections and group constant
parameters with SERPENT.

Developed by Computational Reactor Engineering
Group at Georgia Institute of Technology

""".strip()

vRelease = 0
vMacro = 1
<<<<<<< HEAD
vMicro = 9

vDevel = 'dev'  # 'dev' for developing features, '' for completed features
vDevelMicro = 1  # empty string if feature is complete (i.e. vDevel = '')
=======
vMicro = 10

vDevel = 'dev'  # 'dev' for developing features, '' for completed features
vDevelMicro = 2  # empty string if feature is complete (i.e. vDevel = '')
>>>>>>> 50389c47

if vDevel:
    version = "{}.{}.{}.{}{}".format(vRelease, vMacro, vMicro, vDevel, vDevelMicro)
else:
    version = "{}.{}.{}".format(vRelease, vMacro, vMicro)

installReqs = (
    None
)  # this is where any necessary and additional modules will be added like numpy, pandas, or matplotlib


if __name__ == '__main__':
    setup(
        name='xsboa',
        version=version,
        description='A cross section preparation and processing utility for SERPENT',
        long_description=long_description,
        maintainer='Computational Reactor Engineering Lab - Georgia Institute of Technology',
        url='https://github.com/CORE-GATECH-GROUP/XS-SERPENT',
        install_requires=installReqs,
        packages=['xsboa'],
        test_suite='testing'
    )<|MERGE_RESOLUTION|>--- conflicted
+++ resolved
@@ -32,17 +32,10 @@
 
 vRelease = 0
 vMacro = 1
-<<<<<<< HEAD
-vMicro = 9
-
-vDevel = 'dev'  # 'dev' for developing features, '' for completed features
-vDevelMicro = 1  # empty string if feature is complete (i.e. vDevel = '')
-=======
 vMicro = 10
 
 vDevel = 'dev'  # 'dev' for developing features, '' for completed features
 vDevelMicro = 2  # empty string if feature is complete (i.e. vDevel = '')
->>>>>>> 50389c47
 
 if vDevel:
     version = "{}.{}.{}.{}{}".format(vRelease, vMacro, vMicro, vDevel, vDevelMicro)
